--- conflicted
+++ resolved
@@ -1,8 +1,5 @@
 from collections.abc import Iterable
-<<<<<<< HEAD
-=======
 from fractions import Fraction 
->>>>>>> 19be1882
 
 import numpy as np
 from pbvoting.instance.pbinstance import PBInstance, Project
@@ -35,10 +32,10 @@
     #     sat_profile = [satisfaction for ballot in profile]
     # else:
     #     sat_profile = satisfaction
+    
+    voter_satisfactions = np.array([satisfaction(instance, profile, ballot).sat(budget_allocation) for ballot in profile])
+    return np.mean(voter_satisfactions)
 
-    voter_satisfactions = np.array(
-        [satisfaction(instance, profile, ballot).sat(budget_allocation) for ballot in profile])
-    return np.mean(voter_satisfactions)
 
 
 def percent_non_empty_handed(instance: PBInstance,
@@ -48,18 +45,13 @@
     return avg_satisfaction(instance, profile, budget_allocation, CC_Sat)
 
 
+
 def gini_coefficient_of_satisfaction(instance: PBInstance,
                                      profile: ApprovalProfile,
                                      budget_allocation: Iterable[Project],
                                      satisfaction: type[Satisfaction],
-<<<<<<< HEAD
-                                     invert: bool = False) -> float:
-    voter_satisfactions = np.array(
-        [satisfaction(instance, profile, ballot).sat(budget_allocation) for ballot in profile], dtype=float)
-=======
                                      invert: bool=False) -> Fraction | float:
     voter_satisfactions = np.array([satisfaction(instance, profile, ballot).sat(budget_allocation) for ballot in profile])
->>>>>>> 19be1882
     if invert:
         return 1 - gini_coefficient(voter_satisfactions)
     return gini_coefficient(voter_satisfactions)
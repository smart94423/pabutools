--- conflicted
+++ resolved
@@ -131,17 +131,6 @@
     return selection
 
 
-<<<<<<< HEAD
-def greedy_welfare(instance: PBInstance,
-                   profile: Profile,
-                   sat_class: type[Satisfaction] = None,
-                   sat_profile: SatisfactionProfile = None,
-                   is_sat_additive: bool = False,
-                   tie_breaking: TieBreakingRule = lexico_tie_breaking,
-                   resoluteness: bool = True,
-                   initial_budget_allocation: Iterable[Project] = None
-                   ) -> Iterable[Project] | Iterable[Iterable[Project]]:
-=======
 def greedy_welfare_approval(instance: PBInstance,
                             profile: Profile,
                             sat_class: type[Satisfaction] = None,
@@ -151,7 +140,6 @@
                             resoluteness: bool = True,
                             initial_budget_allocation: Iterable[Project] = []
                             ) -> Iterable[Project] | Iterable[Iterable[Project]]:
->>>>>>> 68d4060f
     """
         General greedy scheme for approval profiles. It selects projects in rounds, each time selecting a project that
         lead to the highest increase in total satisfaction divided by the cost of the project. Projects that would
